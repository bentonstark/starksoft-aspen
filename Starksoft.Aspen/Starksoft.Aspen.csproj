﻿<?xml version="1.0" encoding="utf-8"?>
<Project DefaultTargets="Build" xmlns="http://schemas.microsoft.com/developer/msbuild/2003" ToolsVersion="4.0">
  <PropertyGroup>
    <ProjectType>Local</ProjectType>
    <ProductVersion>8.0.50727</ProductVersion>
    <SchemaVersion>2.0</SchemaVersion>
    <ProjectGuid>{5F228FCD-54F1-491D-93CE-3D768655FADC}</ProjectGuid>
    <SccProjectName>
    </SccProjectName>
    <SccLocalPath>
    </SccLocalPath>
    <SccAuxPath>
    </SccAuxPath>
    <SccProvider>
    </SccProvider>
    <Configuration Condition=" '$(Configuration)' == '' ">Debug</Configuration>
    <Platform Condition=" '$(Platform)' == '' ">AnyCPU</Platform>
    <ApplicationIcon>
    </ApplicationIcon>
    <AssemblyKeyContainerName>
    </AssemblyKeyContainerName>
    <AssemblyName>starksoft.aspen</AssemblyName>
    <AssemblyOriginatorKeyFile>Properties\Starksoft.Aspen.snk</AssemblyOriginatorKeyFile>
    <DefaultClientScript>JScript</DefaultClientScript>
    <DefaultHTMLPageLayout>Grid</DefaultHTMLPageLayout>
    <DefaultTargetSchema>IE50</DefaultTargetSchema>
    <DelaySign>false</DelaySign>
    <OutputType>Library</OutputType>
    <RootNamespace>Starksoft.Aspen</RootNamespace>
    <RunPostBuildEvent>OnBuildSuccess</RunPostBuildEvent>
<<<<<<< HEAD
    <StartupObject>
    </StartupObject>
=======
    <StartupObject></StartupObject>
>>>>>>> 773cb70c
    <FileUpgradeFlags>
    </FileUpgradeFlags>
    <UpgradeBackupLocation>
    </UpgradeBackupLocation>
    <SignAssembly>true</SignAssembly>
    <TargetFrameworkVersion>v2.0</TargetFrameworkVersion>
    <OldToolsVersion>2.0</OldToolsVersion>
    <TargetFrameworkProfile />
    <SolutionDir Condition="$(SolutionDir) == '' Or $(SolutionDir) == '*Undefined*'">.\</SolutionDir>
    <RestorePackages>true</RestorePackages>
  </PropertyGroup>
  <PropertyGroup Condition=" '$(Configuration)|$(Platform)' == 'Debug|AnyCPU' ">
    <OutputPath>bin\Debug\</OutputPath>
    <AllowUnsafeBlocks>false</AllowUnsafeBlocks>
    <BaseAddress>285212672</BaseAddress>
    <CheckForOverflowUnderflow>false</CheckForOverflowUnderflow>
    <ConfigurationOverrideFile>
    </ConfigurationOverrideFile>
    <DefineConstants>TRACE;DEBUG</DefineConstants>
    <DefineConstants Condition=" '$(TargetFrameworkVersion)' == 'v4.0' ">CLR_4_PLUS</DefineConstants>
    <DefineConstants Condition=" '$(TargetFrameworkVersion)' == 'v4.5' ">CLR_4_PLUS</DefineConstants>
    <DocumentationFile>bin\Debug\starksoft.aspen.xml</DocumentationFile>
    <DebugSymbols>true</DebugSymbols>
    <FileAlignment>4096</FileAlignment>
    <NoStdLib>false</NoStdLib>
    <NoWarn>
    </NoWarn>
    <Optimize>false</Optimize>
    <RegisterForComInterop>false</RegisterForComInterop>
    <RemoveIntegerChecks>false</RemoveIntegerChecks>
    <TreatWarningsAsErrors>false</TreatWarningsAsErrors>
    <WarningLevel>4</WarningLevel>
    <DebugType>full</DebugType>
    <ErrorReport>prompt</ErrorReport>
    <GenerateSerializationAssemblies>On</GenerateSerializationAssemblies>
    <CodeAnalysisRuleSet>AllRules.ruleset</CodeAnalysisRuleSet>
  </PropertyGroup>
  <PropertyGroup Condition=" '$(Configuration)|$(Platform)' == 'Release|AnyCPU' ">
    <OutputPath>bin\Release\</OutputPath>
    <AllowUnsafeBlocks>false</AllowUnsafeBlocks>
    <BaseAddress>285212672</BaseAddress>
    <CheckForOverflowUnderflow>false</CheckForOverflowUnderflow>
    <ConfigurationOverrideFile>
    </ConfigurationOverrideFile>
    <DefineConstants>TRACE;</DefineConstants>
    <DocumentationFile>bin\Release\starksoft.aspen.xml</DocumentationFile>
    <DebugSymbols>true</DebugSymbols>
    <FileAlignment>4096</FileAlignment>
    <NoStdLib>false</NoStdLib>
    <NoWarn>
    </NoWarn>
    <Optimize>true</Optimize>
    <RegisterForComInterop>false</RegisterForComInterop>
    <RemoveIntegerChecks>false</RemoveIntegerChecks>
    <TreatWarningsAsErrors>false</TreatWarningsAsErrors>
    <WarningLevel>1</WarningLevel>
    <DebugType>pdbonly</DebugType>
    <ErrorReport>prompt</ErrorReport>
    <CodeAnalysisRuleSet>AllRules.ruleset</CodeAnalysisRuleSet>
  </PropertyGroup>
  <ItemGroup>
    <Reference Include="System">
      <Name>System</Name>
    </Reference>
    <Reference Include="System.Data" />
    <Reference Include="System.Web" />
    <Reference Include="System.XML" />
  </ItemGroup>
  <ItemGroup>
    <Compile Include="ArrayBuilder.cs" />
    <Compile Include="ArrayUtils.cs" />
    <Compile Include="Crc16.cs" />
    <Compile Include="Lrc.cs" />
    <Compile Include="Ftps\EventArgs\ConnectionClosedEventArgs.cs" />
    <Compile Include="Ftps\Exceptions\FtpsAsynchronousOperationException.cs" />
    <Compile Include="Ftps\Exceptions\FtpsAuthenticationException.cs" />
    <Compile Include="Ftps\Exceptions\FtpsBusyException.cs" />
    <Compile Include="Ftps\Exceptions\FtpsCertificateValidationException.cs" />
    <Compile Include="Ftps\Exceptions\FtpsCommandNotSupportedException.cs" />
    <Compile Include="Ftps\Exceptions\FtpsCommandResponseTimeoutException.cs" />
    <Compile Include="Ftps\Exceptions\FtpsConnectionBrokenException.cs" />
    <Compile Include="Ftps\Exceptions\FtpsConnectionClosedException.cs" />
    <Compile Include="Ftps\Exceptions\FtpsConnectionOpenException.cs" />
    <Compile Include="Ftps\Exceptions\FtpsDataCompressionException.cs" />
    <Compile Include="Ftps\Exceptions\FtpsDataConnectionException.cs" />
    <Compile Include="Ftps\Exceptions\FtpsDataConnectionTimeoutException.cs" />
    <Compile Include="Ftps\Exceptions\FtpsDataTransferException.cs" />
    <Compile Include="Ftps\Exceptions\FtpsException.cs" />
    <Compile Include="Ftps\Exceptions\FtpsHashingInvalidAlgorithmException.cs" />
    <Compile Include="Ftps\Exceptions\FtpsHashingServerBusyException.cs" />
    <Compile Include="Ftps\Exceptions\FtpsItemParsingException.cs" />
    <Compile Include="Ftps\Exceptions\FtpsNetworkVersionException.cs" />
    <Compile Include="Ftps\FtpsFeatureArgument.cs" />
    <Compile Include="Ftps\FtpsFeatureArgumentCollection.cs" />
    <Compile Include="Ftps\FtpsFeature.cs" />
    <Compile Include="Ftps\FtpsFeatureCollection.cs" />
    <Compile Include="Ftps\Exceptions\FtpsFeatureException.cs" />
    <Compile Include="Ftps\Exceptions\FtpsHashingException.cs" />
    <Compile Include="Ftps\Exceptions\FtpsLoginException.cs" />
    <Compile Include="Ftps\EventArgs\FtpsRequestEventArgs.cs" />
    <Compile Include="Ftps\EventArgs\FtpsResponseEventArgs.cs" />
    <Compile Include="Ftps\Exceptions\FtpsResponseException.cs" />
    <Compile Include="Ftps\Exceptions\FtpSecureConnectionException.cs" />
    <Compile Include="Ftps\EventArgs\FxpCopyAsyncCompletedEventArgs.cs" />
    <Compile Include="Ftps\EventArgs\GetDirListAsyncCompletedEventArgs.cs" />
    <Compile Include="Ftps\EventArgs\GetDirListDeepAsyncCompletedEventArgs.cs" />
    <Compile Include="Ftps\EventArgs\GetFileAsyncCompletedEventArgs.cs" />
    <Compile Include="Ftps\EventArgs\OpenAsyncCompletedEventArgs.cs" />
    <Compile Include="Ftps\EventArgs\PutFileAsyncCompletedEventArgs.cs" />
    <Compile Include="Ftps\EventArgs\TransferCompleteEventArgs.cs" />
    <Compile Include="Ftps\EventArgs\TransferProgressEventArgs.cs" />
    <Compile Include="Ftps\EventArgs\ValidateServerCertificateEventArgs.cs" />
    <Compile Include="Ftps\FtpsMlsxItem.cs" />
    <Compile Include="Ftps\FtpsItem.cs" />
    <Compile Include="Ftps\FtpsMlsxItemParser.cs" />
    <Compile Include="Ftps\FtpsUtilities.cs" />
    <Compile Include="Proxy\EventArgs\CreateConnectionAsyncCompletedEventArgs.cs">
      <SubType>Code</SubType>
    </Compile>
    <Compile Include="Proxy\HttpProxyClient.cs" />
    <Compile Include="Proxy\IProxyClient.cs" />
    <Compile Include="Proxy\ProxyClientFactory.cs" />
    <Compile Include="Proxy\Exceptions\ProxyException.cs" />
    <Compile Include="Proxy\Socks4aProxyClient.cs" />
    <Compile Include="Proxy\Socks4ProxyClient.cs" />
    <Compile Include="Proxy\Socks5ProxyClient.cs" />
    <Compile Include="Proxy\Utils.cs" />
    <Compile Include="Crc32.cs" />
    <Compile Include="Ftps\FtpsBase.cs" />
    <Compile Include="Ftps\FtpsRequest.cs" />
    <Compile Include="Ftps\FtpsResponseCollection.cs" />
    <Compile Include="Ftps\FtpsResponseQueue.cs" />
    <Compile Include="Properties\AssemblyInfo.cs">
      <SubType>Code</SubType>
    </Compile>
    <Compile Include="Ftps\FtpsClient.cs">
      <SubType>Code</SubType>
    </Compile>
    <Compile Include="Ftps\FtpsItemCollection.cs" />
    <Compile Include="Ftps\IFtpsItemParser.cs" />
    <Compile Include="Ftps\FtpsListItemParser.cs" />
    <Compile Include="Properties\Settings.Designer.cs">
      <AutoGen>True</AutoGen>
      <DesignTimeSharedInput>True</DesignTimeSharedInput>
      <DependentUpon>Settings.settings</DependentUpon>
    </Compile>
    <Compile Include="Ftps\FtpsResponse.cs" />
    <Compile Include="GnuPG\DecryptAsyncCompletedEventArgs.cs" />
    <Compile Include="GnuPG\EncryptAsyncCompletedEventArgs.cs" />
    <Compile Include="GnuPG\Gpg.cs" />
    <Compile Include="GnuPG\GpgBadPassphraseException.cs" />
    <Compile Include="GnuPG\GpgException.cs" />
    <Compile Include="GnuPG\GpgKey.cs" />
    <Compile Include="GnuPG\GpgKeyCollection.cs" />
    <Compile Include="GnuPG\SignAsyncCompletedEventArgs.cs" />
    <Compile Include="Smartcard\SCard.cs" />
    <Compile Include="Smartcard\SCardAdpu.cs" />
    <Compile Include="Smartcard\SCardAdpuRecv.cs" />
    <Compile Include="Smartcard\SCardAdpuSend.cs" />
    <Compile Include="Smartcard\SCardAdpuSendRecv.cs" />
    <Compile Include="Smartcard\SCardDll.cs" />
    <Compile Include="Smartcard\SCardException.cs" />
  </ItemGroup>
  <ItemGroup>
    <None Include="COPYING.LESSER" />
    <None Include="Properties\Settings.settings">
      <Generator>SettingsSingleFileGenerator</Generator>
      <LastGenOutput>Settings.Designer.cs</LastGenOutput>
    </None>
    <None Include="Properties\Starksoft.Aspen.snk" />
  </ItemGroup>
  <Import Project="$(MSBuildBinPath)\Microsoft.CSharp.targets" />
  <PropertyGroup>
    <PreBuildEvent>
    </PreBuildEvent>
    <PostBuildEvent>
    </PostBuildEvent>
  </PropertyGroup>
  <Import Project="$(SolutionDir)\.nuget\NuGet.targets" Condition="Exists('$(SolutionDir)\.nuget\NuGet.targets')" />
  <Target Name="EnsureNuGetPackageBuildImports" BeforeTargets="PrepareForBuild">
    <PropertyGroup>
      <ErrorText>Ce projet fait référence à des packages NuGet qui sont manquants sur cet ordinateur. Activez l'option de restauration des packages NuGet pour les télécharger. Pour plus d'informations, consultez http://go.microsoft.com/fwlink/?LinkID=322105. Le fichier manquant est le suivant : {0}.</ErrorText>
    </PropertyGroup>
    <Error Condition="!Exists('$(SolutionDir)\.nuget\NuGet.targets')" Text="$([System.String]::Format('$(ErrorText)', '$(SolutionDir)\.nuget\NuGet.targets'))" />
  </Target>
</Project><|MERGE_RESOLUTION|>--- conflicted
+++ resolved
@@ -28,13 +28,7 @@
     <OutputType>Library</OutputType>
     <RootNamespace>Starksoft.Aspen</RootNamespace>
     <RunPostBuildEvent>OnBuildSuccess</RunPostBuildEvent>
-<<<<<<< HEAD
-    <StartupObject>
-    </StartupObject>
-=======
-    <StartupObject></StartupObject>
->>>>>>> 773cb70c
-    <FileUpgradeFlags>
+    <StartupObject></StartupObject>    <FileUpgradeFlags>
     </FileUpgradeFlags>
     <UpgradeBackupLocation>
     </UpgradeBackupLocation>
